--- conflicted
+++ resolved
@@ -211,24 +211,12 @@
                                  "{!r}!".format(conf_selection))
         return None
 
-<<<<<<< HEAD
-    def _tab_close(self, tab, left=False, right=False, opposite=False):
+    def _tab_close(self, tab, prev=False, next_=False, opposite=False):
         """Helper function for tab_close be able to handle message.async.
-
         Args:
             tab: Tab select to be closed.
-            left: Force selecting the tab to the left of the current tab.
-            right: Force selecting the tab to the right of the current tab.
-=======
-    @cmdutils.register(instance='command-dispatcher', scope='window')
-    @cmdutils.argument('count', count=True)
-    def tab_close(self, prev=False, next_=False, opposite=False, count=None):
-        """Close the current/[count]th tab.
-
-        Args:
             prev: Force selecting the tab before the current tab.
             next_: Force selecting the tab after the current tab.
->>>>>>> ac2df2f2
             opposite: Force selecting the tab in the opposite direction of
                       what's configured in 'tabs->select-on-remove'.
             count: The tab index to close, or None
@@ -250,12 +238,11 @@
 
     @cmdutils.register(instance='command-dispatcher', scope='window')
     @cmdutils.argument('count', count=True)
-    def tab_close(self, left=False, right=False, opposite=False, count=None):
+    def tab_close(self, prev=False, next_=False, opposite=False, count=None):
         """Close the current/[count]th tab.
-
-        Args:
-            left: Force selecting the tab to the left of the current tab.
-            right: Force selecting the tab to the right of the current tab.
+        Args:
+            prev: Force selecting the tab before the current tab.
+            next_: Force selecting the tab after the current tab.
             opposite: Force selecting the tab in the opposite direction of
                       what's configured in 'tabs->select-on-remove'.
             count: The tab index to close, or None
@@ -263,9 +250,8 @@
         tab = self._cntwidget(count)
         if tab is None:
             return
-
-        close = functools.partial(self._tab_close, tab, left,
-                                    right, opposite)
+        close = functools.partial(self._tab_close, tab, prev,
+                                    next_, opposite)
 
         if tab.data.pinned:
             message.confirm_async(title='Pinned Tab',
